package tarogarden

import (
	"context"
	"encoding/hex"
	"fmt"
	"math/rand"
	"testing"
	"time"

	"github.com/btcsuite/btcd/btcec/v2"
	"github.com/btcsuite/btcd/btcec/v2/schnorr"
	"github.com/btcsuite/btcd/btcutil"
	"github.com/btcsuite/btcd/btcutil/psbt"
	"github.com/btcsuite/btcd/chaincfg"
	"github.com/btcsuite/btcd/chaincfg/chainhash"
	"github.com/btcsuite/btcd/txscript"
	"github.com/btcsuite/btcd/wire"
	"github.com/btcsuite/btcwallet/waddrmgr"
	"github.com/lightninglabs/lndclient"
	"github.com/lightninglabs/taro/asset"
	"github.com/lightninglabs/taro/internal/test"
	"github.com/lightninglabs/taro/proof"
	"github.com/lightningnetwork/lnd/chainntnfs"
	"github.com/lightningnetwork/lnd/keychain"
	"github.com/lightningnetwork/lnd/lnwallet"
	"github.com/lightningnetwork/lnd/lnwallet/chainfee"
)

// RandSeedlings creates a new set of random seedlings for testing.
func RandSeedlings(t testing.TB, numSeedlings int) map[string]*Seedling {
	seedlings := make(map[string]*Seedling)
	for i := 0; i < numSeedlings; i++ {
		metaBlob := test.RandBytes(32)
		assetName := hex.EncodeToString(test.RandBytes(32))
		seedlings[assetName] = &Seedling{
<<<<<<< HEAD
			AssetType:      asset.Type(rand.Int31n(2)),
			AssetName:      assetName,
			Metadata:       test.RandBytes(32),
=======
			AssetType: asset.Type(rand.Int31n(2)),
			AssetName: assetName,
			Meta: &proof.MetaReveal{
				Data: metaBlob,
			},
>>>>>>> c6932b58
			Amount:         uint64(rand.Int31()),
			EnableEmission: test.RandBool(),
		}
	}

	return seedlings
}

// RandSeedlingMintingBatch creates a new minting batch with only random
// seedlings populated for testing.
func RandSeedlingMintingBatch(t testing.TB, numSeedlings int) *MintingBatch {
	return &MintingBatch{
		BatchKey: keychain.KeyDescriptor{
			PubKey: test.RandPubKey(t),
			KeyLocator: keychain.KeyLocator{
				Index:  uint32(rand.Int31()),
				Family: keychain.KeyFamily(rand.Int31()),
			},
		},
		Seedlings:    RandSeedlings(t, numSeedlings),
		HeightHint:   rand.Uint32(),
		CreationTime: time.Now(),
	}
}

type MockWalletAnchor struct {
	FundPsbtSignal     chan *FundedPsbt
	SignPsbtSignal     chan struct{}
	ImportPubKeySignal chan *btcec.PublicKey
	ListUnspentSignal  chan struct{}
	SubscribeTxSignal  chan struct{}
	SubscribeTx        chan lndclient.Transaction
	ListTxnsSignal     chan struct{}

	Transactions  []lndclient.Transaction
	ImportedUtxos []*lnwallet.Utxo
}

func NewMockWalletAnchor() *MockWalletAnchor {
	return &MockWalletAnchor{
		FundPsbtSignal:     make(chan *FundedPsbt),
		SignPsbtSignal:     make(chan struct{}),
		ImportPubKeySignal: make(chan *btcec.PublicKey),
		ListUnspentSignal:  make(chan struct{}),
		SubscribeTxSignal:  make(chan struct{}),
		SubscribeTx:        make(chan lndclient.Transaction),
		ListTxnsSignal:     make(chan struct{}),
	}
}

func (m *MockWalletAnchor) FundPsbt(_ context.Context, packet *psbt.Packet,
	_ uint32, _ chainfee.SatPerKWeight) (FundedPsbt, error) {

	// Take the PSBT packet and add an additional input and output to
	// simulate the wallet funding the transaction.
	packet.UnsignedTx.AddTxIn(&wire.TxIn{
		PreviousOutPoint: wire.OutPoint{
			Index: 5,
		},
	})
	packet.Inputs = append(packet.Inputs, psbt.PInput{
		WitnessUtxo: &wire.TxOut{
			Value:    100000,
			PkScript: []byte{0x1},
		},
		SighashType: txscript.SigHashDefault,
	})
	packet.UnsignedTx.AddTxOut(&wire.TxOut{
		Value:    50000,
		PkScript: []byte{0x2},
	})
	packet.Outputs = append(packet.Outputs, psbt.POutput{})

	// We always have the change output be the second output, so this means
	// the taro commitment will live in the first output.
	pkt := FundedPsbt{
		Pkt:               packet,
		ChangeOutputIndex: 1,
	}

	m.FundPsbtSignal <- &pkt

	return pkt, nil
}

func (m *MockWalletAnchor) SignAndFinalizePsbt(ctx context.Context,
	pkt *psbt.Packet) (*psbt.Packet, error) {

	select {
	case <-ctx.Done():
		return nil, fmt.Errorf("shutting down")
	default:
	}

	// We'll modify the packet by attaching a "signature" so the PSBT
	// appears to actually be finalized.
	pkt.Inputs[0].FinalScriptSig = []byte{}

	select {
	case <-ctx.Done():
		return nil, fmt.Errorf("shutting down")
	case m.SignPsbtSignal <- struct{}{}:
	}

	return pkt, nil
}

func (m *MockWalletAnchor) ImportTaprootOutput(ctx context.Context,
	pub *btcec.PublicKey) (btcutil.Address, error) {

	select {
	case m.ImportPubKeySignal <- pub:

	case <-ctx.Done():
		return nil, fmt.Errorf("shutting down")
	}

	return btcutil.NewAddressTaproot(
		schnorr.SerializePubKey(pub), &chaincfg.RegressionNetParams,
	)
}

func (m *MockWalletAnchor) UnlockInput(_ context.Context) error {
	return nil
}

// ListUnspentImportScripts lists all UTXOs of the imported Taproot scripts.
func (m *MockWalletAnchor) ListUnspentImportScripts(
	ctx context.Context) ([]*lnwallet.Utxo, error) {

	select {
	case m.ListUnspentSignal <- struct{}{}:

	case <-ctx.Done():
		return nil, fmt.Errorf("shutting down")
	}

	return m.ImportedUtxos, nil
}

// ImportTapscript imports a Taproot output script into the wallet to track it
// on-chain in a watch-only manner.
func (m *MockWalletAnchor) ImportTapscript(_ context.Context,
	tapscript *waddrmgr.Tapscript) (btcutil.Address, error) {

	taprootKey, err := tapscript.TaprootKey()
	if err != nil {
		return nil, err
	}

	return btcutil.NewAddressTaproot(
		schnorr.SerializePubKey(taprootKey),
		&chaincfg.RegressionNetParams,
	)
}

// SubscribeTransactions creates a uni-directional stream from the server to the
// client in which any newly discovered transactions relevant to the wallet are
// sent over.
func (m *MockWalletAnchor) SubscribeTransactions(
	ctx context.Context) (<-chan lndclient.Transaction, <-chan error, error) {

	select {
	case m.SubscribeTxSignal <- struct{}{}:

	case <-ctx.Done():
		return nil, nil, fmt.Errorf("shutting down")
	}

	errChan := make(chan error)
	return m.SubscribeTx, errChan, nil
}

// ListTransactions returns all known transactions of the backing lnd node. It
// takes a start and end block height which can be used to limit the block range
// that we query over. These values can be left as zero to include all blocks.
// To include unconfirmed transactions in the query, endHeight must be set to
// -1.
func (m *MockWalletAnchor) ListTransactions(ctx context.Context, _, _ int32,
	_ string) ([]lndclient.Transaction, error) {

	select {
	case m.ListTxnsSignal <- struct{}{}:

	case <-ctx.Done():
		return nil, fmt.Errorf("shutting down")
	}

	return m.Transactions, nil
}

type MockChainBridge struct {
	FeeEstimateSignal chan struct{}
	PublishReq        chan *wire.MsgTx
	ConfReqSignal     chan int

	ReqCount int
	ConfReqs map[int]*chainntnfs.ConfirmationEvent
}

func NewMockChainBridge() *MockChainBridge {
	return &MockChainBridge{
		FeeEstimateSignal: make(chan struct{}),
		PublishReq:        make(chan *wire.MsgTx),
		ConfReqs:          make(map[int]*chainntnfs.ConfirmationEvent),
		ConfReqSignal:     make(chan int),
	}
}

func (m *MockChainBridge) SendConfNtfn(reqNo int, blockHash *chainhash.Hash,
	blockHeight, blockIndex int, block *wire.MsgBlock,
	tx *wire.MsgTx) {

	req := m.ConfReqs[reqNo]
	req.Confirmed <- &chainntnfs.TxConfirmation{
		BlockHash:   blockHash,
		BlockHeight: uint32(blockHeight),
		TxIndex:     uint32(blockIndex),
		Block:       block,
		Tx:          tx,
	}
}

func (m *MockChainBridge) RegisterConfirmationsNtfn(ctx context.Context,
	_ *chainhash.Hash, _ []byte, _, _ uint32,
	_ bool) (*chainntnfs.ConfirmationEvent, chan error, error) {

	select {
	case <-ctx.Done():
		return nil, nil, fmt.Errorf("shutting down")
	default:
	}

	defer func() {
		m.ReqCount++
	}()

	req := &chainntnfs.ConfirmationEvent{
		Confirmed: make(chan *chainntnfs.TxConfirmation),
	}
	errChan := make(chan error)

	m.ConfReqs[m.ReqCount] = req

	select {
	case m.ConfReqSignal <- m.ReqCount:
	case <-ctx.Done():
	}

	return req, errChan, nil
}

// GetBlock returns a chain block given its hash.
func (m *MockChainBridge) GetBlock(ctx context.Context,
	hash chainhash.Hash) (*wire.MsgBlock, error) {

	return &wire.MsgBlock{}, nil
}

func (m *MockChainBridge) CurrentHeight(_ context.Context) (uint32, error) {
	return 0, nil
}

func (m *MockChainBridge) PublishTransaction(_ context.Context,
	tx *wire.MsgTx) error {

	m.PublishReq <- tx
	return nil
}

func (m *MockChainBridge) EstimateFee(ctx context.Context,
	_ uint32) (chainfee.SatPerKWeight, error) {

	select {
	case m.FeeEstimateSignal <- struct{}{}:

	case <-ctx.Done():
		return 0, fmt.Errorf("shutting down")
	}

	return 253, nil
}

type MockKeyRing struct {
	FamIndex keychain.KeyFamily
	KeyIndex uint32

	Keys map[keychain.KeyLocator]*btcec.PrivateKey

	ReqKeys chan *keychain.KeyDescriptor
}

func NewMockKeyRing() *MockKeyRing {
	return &MockKeyRing{
		Keys:    make(map[keychain.KeyLocator]*btcec.PrivateKey),
		ReqKeys: make(chan *keychain.KeyDescriptor),
	}
}

// DeriveNextTaroKey attempts to derive the *next* key within the Taro key
// family.
func (m *MockKeyRing) DeriveNextTaroKey(
	ctx context.Context) (keychain.KeyDescriptor, error) {

	return m.DeriveNextKey(ctx, asset.TaroKeyFamily)
}

func (m *MockKeyRing) DeriveNextKey(ctx context.Context,
	keyFam keychain.KeyFamily) (keychain.KeyDescriptor, error) {

	select {
	case <-ctx.Done():
		return keychain.KeyDescriptor{}, fmt.Errorf("shutting down")
	default:
	}

	defer func() {
		m.FamIndex++
		m.KeyIndex++
	}()

	priv, err := btcec.NewPrivateKey()
	if err != nil {
		return keychain.KeyDescriptor{}, nil
	}

	loc := keychain.KeyLocator{
		Index:  m.KeyIndex,
		Family: m.FamIndex,
	}

	m.Keys[loc] = priv

	desc := keychain.KeyDescriptor{
		PubKey:     priv.PubKey(),
		KeyLocator: loc,
	}

	select {
	case m.ReqKeys <- &desc:
	case <-ctx.Done():
		return keychain.KeyDescriptor{}, fmt.Errorf("shutting down")
	}

	return desc, nil
}

func (m *MockKeyRing) DeriveKey(ctx context.Context,
	_ keychain.KeyLocator) (keychain.KeyDescriptor, error) {

	select {
	case <-ctx.Done():
		return keychain.KeyDescriptor{}, fmt.Errorf("shutting down")
	default:
	}

	return keychain.KeyDescriptor{}, nil
}

type MockGenSigner struct {
	KeyRing *MockKeyRing
}

func NewMockGenSigner(keyRing *MockKeyRing) *MockGenSigner {
	return &MockGenSigner{
		KeyRing: keyRing,
	}
}

func (m *MockGenSigner) SignGenesis(desc keychain.KeyDescriptor,
	initialGen asset.Genesis, currentGen *asset.Genesis) (*btcec.PublicKey,
	*schnorr.Signature, error) {

	priv := m.KeyRing.Keys[desc.KeyLocator]
	signer := asset.NewRawKeyGenesisSigner(priv)
	return signer.SignGenesis(desc, initialGen, currentGen)
}

type MockProofArchive struct {
}

func (m *MockProofArchive) FetchProof(ctx context.Context,
	id proof.Locator) (proof.Blob, error) {

	return nil, nil
}

func (m *MockProofArchive) ImportProofs(ctx context.Context,
	headerVerifier proof.HeaderVerifier,
	proofs ...*proof.AnnotatedProof) error {

	return nil
}<|MERGE_RESOLUTION|>--- conflicted
+++ resolved
@@ -34,17 +34,11 @@
 		metaBlob := test.RandBytes(32)
 		assetName := hex.EncodeToString(test.RandBytes(32))
 		seedlings[assetName] = &Seedling{
-<<<<<<< HEAD
-			AssetType:      asset.Type(rand.Int31n(2)),
-			AssetName:      assetName,
-			Metadata:       test.RandBytes(32),
-=======
 			AssetType: asset.Type(rand.Int31n(2)),
 			AssetName: assetName,
 			Meta: &proof.MetaReveal{
 				Data: metaBlob,
 			},
->>>>>>> c6932b58
 			Amount:         uint64(rand.Int31()),
 			EnableEmission: test.RandBool(),
 		}
